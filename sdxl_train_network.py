import argparse
from typing import List, Optional, Union

import torch
from accelerate import Accelerator
from library.device_utils import init_ipex, clean_memory_on_device

init_ipex()

from library import sdxl_model_util, sdxl_train_util, strategy_base, strategy_sd, strategy_sdxl, train_util
import train_network
from library.utils import setup_logging

setup_logging()
import logging

logger = logging.getLogger(__name__)


class SdxlNetworkTrainer(train_network.NetworkTrainer):
    def __init__(self):
        super().__init__()
        self.vae_scale_factor = sdxl_model_util.VAE_SCALE_FACTOR
        self.is_sdxl = True

<<<<<<< HEAD
    def assert_extra_args(self, args, train_dataset_group: Union[train_util.DatasetGroup, train_util.MinimalDataset], val_dataset_group: Optional[train_util.DatasetGroup]):
        super().assert_extra_args(args, train_dataset_group, val_dataset_group)
=======
    def assert_extra_args(self, args, train_dataset_group):
>>>>>>> a0f11730
        sdxl_train_util.verify_sdxl_training_args(args)

        if args.cache_text_encoder_outputs:
            assert (
                train_dataset_group.is_text_encoder_output_cacheable()
            ), "when caching Text Encoder output, either caption_dropout_rate, shuffle_caption, token_warmup_step or caption_tag_dropout_rate cannot be used / Text Encoderの出力をキャッシュするときはcaption_dropout_rate, shuffle_caption, token_warmup_step, caption_tag_dropout_rateは使えません"

        assert (
            args.network_train_unet_only or not args.cache_text_encoder_outputs
        ), "network for Text Encoder cannot be trained with caching Text Encoder outputs / Text Encoderの出力をキャッシュしながらText Encoderのネットワークを学習することはできません"

        train_dataset_group.verify_bucket_reso_steps(32)
        if val_dataset_group is not None:
            val_dataset_group.verify_bucket_reso_steps(32)

    def load_target_model(self, args, weight_dtype, accelerator):
        (
            load_stable_diffusion_format,
            text_encoder1,
            text_encoder2,
            vae,
            unet,
            logit_scale,
            ckpt_info,
        ) = sdxl_train_util.load_target_model(args, accelerator, sdxl_model_util.MODEL_VERSION_SDXL_BASE_V1_0, weight_dtype)

        self.load_stable_diffusion_format = load_stable_diffusion_format
        self.logit_scale = logit_scale
        self.ckpt_info = ckpt_info

        # モデルに xformers とか memory efficient attention を組み込む
        train_util.replace_unet_modules(unet, args.mem_eff_attn, args.xformers, args.sdpa)
        if torch.__version__ >= "2.0.0":  # PyTorch 2.0.0 以上対応のxformersなら以下が使える
            vae.set_use_memory_efficient_attention_xformers(args.xformers)

        return sdxl_model_util.MODEL_VERSION_SDXL_BASE_V1_0, [text_encoder1, text_encoder2], vae, unet

    def get_tokenize_strategy(self, args):
        return strategy_sdxl.SdxlTokenizeStrategy(args.max_token_length, args.tokenizer_cache_dir)

    def get_tokenizers(self, tokenize_strategy: strategy_sdxl.SdxlTokenizeStrategy):
        return [tokenize_strategy.tokenizer1, tokenize_strategy.tokenizer2]

    def get_latents_caching_strategy(self, args):
        latents_caching_strategy = strategy_sd.SdSdxlLatentsCachingStrategy(
            False, args.cache_latents_to_disk, args.vae_batch_size, args.skip_cache_check
        )
        return latents_caching_strategy

    def get_text_encoding_strategy(self, args):
        return strategy_sdxl.SdxlTextEncodingStrategy()

    def get_models_for_text_encoding(self, args, accelerator, text_encoders):
        return text_encoders + [accelerator.unwrap_model(text_encoders[-1])]

    def get_text_encoder_outputs_caching_strategy(self, args):
        if args.cache_text_encoder_outputs:
            return strategy_sdxl.SdxlTextEncoderOutputsCachingStrategy(
                args.cache_text_encoder_outputs_to_disk, None, args.skip_cache_check, is_weighted=args.weighted_captions
            )
        else:
            return None

    def cache_text_encoder_outputs_if_needed(
        self, args, accelerator: Accelerator, unet, vae, text_encoders, dataset: train_util.DatasetGroup, weight_dtype
    ):
        if args.cache_text_encoder_outputs:
            if not args.lowram:
                # メモリ消費を減らす
                logger.info("move vae and unet to cpu to save memory")
                org_vae_device = vae.device
                org_unet_device = unet.device
                vae.to("cpu")
                unet.to("cpu")
                clean_memory_on_device(accelerator.device)

            # When TE is not be trained, it will not be prepared so we need to use explicit autocast
            text_encoders[0].to(accelerator.device, dtype=weight_dtype)
            text_encoders[1].to(accelerator.device, dtype=weight_dtype)
            with accelerator.autocast():
                dataset.new_cache_text_encoder_outputs(text_encoders + [accelerator.unwrap_model(text_encoders[-1])], accelerator)
            accelerator.wait_for_everyone()

            text_encoders[0].to("cpu", dtype=torch.float32)  # Text Encoder doesn't work with fp16 on CPU
            text_encoders[1].to("cpu", dtype=torch.float32)
            clean_memory_on_device(accelerator.device)

            if not args.lowram:
                logger.info("move vae and unet back to original device")
                vae.to(org_vae_device)
                unet.to(org_unet_device)
        else:
            # Text Encoderから毎回出力を取得するので、GPUに乗せておく
            text_encoders[0].to(accelerator.device, dtype=weight_dtype)
            text_encoders[1].to(accelerator.device, dtype=weight_dtype)

    def get_text_cond(self, args, accelerator, batch, tokenizers, text_encoders, weight_dtype):
        if "text_encoder_outputs1_list" not in batch or batch["text_encoder_outputs1_list"] is None:
            input_ids1 = batch["input_ids"]
            input_ids2 = batch["input_ids2"]
            with torch.enable_grad():
                # Get the text embedding for conditioning
                # TODO support weighted captions
                # if args.weighted_captions:
                #     encoder_hidden_states = get_weighted_text_embeddings(
                #         tokenizer,
                #         text_encoder,
                #         batch["captions"],
                #         accelerator.device,
                #         args.max_token_length // 75 if args.max_token_length else 1,
                #         clip_skip=args.clip_skip,
                #     )
                # else:
                input_ids1 = input_ids1.to(accelerator.device)
                input_ids2 = input_ids2.to(accelerator.device)
                encoder_hidden_states1, encoder_hidden_states2, pool2 = train_util.get_hidden_states_sdxl(
                    args.max_token_length,
                    input_ids1,
                    input_ids2,
                    tokenizers[0],
                    tokenizers[1],
                    text_encoders[0],
                    text_encoders[1],
                    None if not args.full_fp16 else weight_dtype,
                    accelerator=accelerator,
                )
        else:
            encoder_hidden_states1 = batch["text_encoder_outputs1_list"].to(accelerator.device).to(weight_dtype)
            encoder_hidden_states2 = batch["text_encoder_outputs2_list"].to(accelerator.device).to(weight_dtype)
            pool2 = batch["text_encoder_pool2_list"].to(accelerator.device).to(weight_dtype)

            # # verify that the text encoder outputs are correct
            # ehs1, ehs2, p2 = train_util.get_hidden_states_sdxl(
            #     args.max_token_length,
            #     batch["input_ids"].to(text_encoders[0].device),
            #     batch["input_ids2"].to(text_encoders[0].device),
            #     tokenizers[0],
            #     tokenizers[1],
            #     text_encoders[0],
            #     text_encoders[1],
            #     None if not args.full_fp16 else weight_dtype,
            # )
            # b_size = encoder_hidden_states1.shape[0]
            # assert ((encoder_hidden_states1.to("cpu") - ehs1.to(dtype=weight_dtype)).abs().max() > 1e-2).sum() <= b_size * 2
            # assert ((encoder_hidden_states2.to("cpu") - ehs2.to(dtype=weight_dtype)).abs().max() > 1e-2).sum() <= b_size * 2
            # assert ((pool2.to("cpu") - p2.to(dtype=weight_dtype)).abs().max() > 1e-2).sum() <= b_size * 2
            # logger.info("text encoder outputs verified")

        return encoder_hidden_states1, encoder_hidden_states2, pool2

    def call_unet(
        self,
        args,
        accelerator,
        unet,
        noisy_latents,
        timesteps,
        text_conds,
        batch,
        weight_dtype,
        indices: Optional[List[int]] = None,
    ):
        noisy_latents = noisy_latents.to(weight_dtype)  # TODO check why noisy_latents is not weight_dtype

        # get size embeddings
        orig_size = batch["original_sizes_hw"]
        crop_size = batch["crop_top_lefts"]
        target_size = batch["target_sizes_hw"]
        embs = sdxl_train_util.get_size_embeddings(orig_size, crop_size, target_size, accelerator.device).to(weight_dtype)

        # concat embeddings
        encoder_hidden_states1, encoder_hidden_states2, pool2 = text_conds
        vector_embedding = torch.cat([pool2, embs], dim=1).to(weight_dtype)
        text_embedding = torch.cat([encoder_hidden_states1, encoder_hidden_states2], dim=2).to(weight_dtype)

        if indices is not None and len(indices) > 0:
            noisy_latents = noisy_latents[indices]
            timesteps = timesteps[indices]
            text_embedding = text_embedding[indices]
            vector_embedding = vector_embedding[indices]

        noise_pred = unet(noisy_latents, timesteps, text_embedding, vector_embedding)
        return noise_pred

    def sample_images(self, accelerator, args, epoch, global_step, device, vae, tokenizer, text_encoder, unet):
        sdxl_train_util.sample_images(accelerator, args, epoch, global_step, device, vae, tokenizer, text_encoder, unet)


def setup_parser() -> argparse.ArgumentParser:
    parser = train_network.setup_parser()
    sdxl_train_util.add_sdxl_training_arguments(parser)
    return parser


if __name__ == "__main__":
    parser = setup_parser()

    args = parser.parse_args()
    train_util.verify_command_line_training_args(args)
    args = train_util.read_config_from_file(args, parser)

    trainer = SdxlNetworkTrainer()
    trainer.train(args)<|MERGE_RESOLUTION|>--- conflicted
+++ resolved
@@ -23,12 +23,7 @@
         self.vae_scale_factor = sdxl_model_util.VAE_SCALE_FACTOR
         self.is_sdxl = True
 
-<<<<<<< HEAD
     def assert_extra_args(self, args, train_dataset_group: Union[train_util.DatasetGroup, train_util.MinimalDataset], val_dataset_group: Optional[train_util.DatasetGroup]):
-        super().assert_extra_args(args, train_dataset_group, val_dataset_group)
-=======
-    def assert_extra_args(self, args, train_dataset_group):
->>>>>>> a0f11730
         sdxl_train_util.verify_sdxl_training_args(args)
 
         if args.cache_text_encoder_outputs:
