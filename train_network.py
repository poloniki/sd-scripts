import importlib
import argparse
import math
import os
import sys
import random
import time
import json
from multiprocessing import Value
import toml

from tqdm import tqdm

import torch
from library.device_utils import init_ipex, clean_memory_on_device

init_ipex()

from accelerate.utils import set_seed
from diffusers import DDPMScheduler
from library import deepspeed_utils, model_util

import library.train_util as train_util
from library.train_util import DreamBoothDataset
import library.config_util as config_util
from library.config_util import (
    ConfigSanitizer,
    BlueprintGenerator,
)
import library.huggingface_util as huggingface_util
import library.custom_train_functions as custom_train_functions
from library.custom_train_functions import (
    apply_snr_weight,
    get_weighted_text_embeddings,
    prepare_scheduler_for_custom_training,
    scale_v_prediction_loss_like_noise_prediction,
    add_v_prediction_like_loss,
    apply_debiased_estimation,
    apply_masked_loss,
)
from library.utils import setup_logging, add_logging_arguments

setup_logging()
import logging
import itertools

logger = logging.getLogger(__name__)


class NetworkTrainer:
    def __init__(self):
        self.vae_scale_factor = 0.18215
        self.is_sdxl = False

    # TODO 他のスクリプトと共通化する
    def generate_step_logs(
        self, args: argparse.Namespace, current_loss, avr_loss, lr_scheduler, keys_scaled=None, mean_norm=None, maximum_norm=None
    ):
        logs = {"loss/current": current_loss, "loss/average": avr_loss}

        if keys_scaled is not None:
            logs["max_norm/keys_scaled"] = keys_scaled
            logs["max_norm/average_key_norm"] = mean_norm
            logs["max_norm/max_key_norm"] = maximum_norm

        lrs = lr_scheduler.get_last_lr()

        if args.network_train_text_encoder_only or len(lrs) <= 2:  # not block lr (or single block)
            if args.network_train_unet_only:
                logs["lr/unet"] = float(lrs[0])
            elif args.network_train_text_encoder_only:
                logs["lr/textencoder"] = float(lrs[0])
            else:
                logs["lr/textencoder"] = float(lrs[0])
                logs["lr/unet"] = float(lrs[-1])  # may be same to textencoder

            if (
                args.optimizer_type.lower().startswith("DAdapt".lower()) or args.optimizer_type.lower() == "Prodigy".lower()
            ):  # tracking d*lr value of unet.
                logs["lr/d*lr"] = (
                    lr_scheduler.optimizers[-1].param_groups[0]["d"] * lr_scheduler.optimizers[-1].param_groups[0]["lr"]
                )
        else:
            idx = 0
            if not args.network_train_unet_only:
                logs["lr/textencoder"] = float(lrs[0])
                idx = 1

            for i in range(idx, len(lrs)):
                logs[f"lr/group{i}"] = float(lrs[i])
                if args.optimizer_type.lower().startswith("DAdapt".lower()) or args.optimizer_type.lower() == "Prodigy".lower():
                    logs[f"lr/d*lr/group{i}"] = (
                        lr_scheduler.optimizers[-1].param_groups[i]["d"] * lr_scheduler.optimizers[-1].param_groups[i]["lr"]
                    )

        return logs

    def assert_extra_args(self, args, train_dataset_group):
        pass

    def load_target_model(self, args, weight_dtype, accelerator):
        text_encoder, vae, unet, _ = train_util.load_target_model(args, weight_dtype, accelerator)
        return model_util.get_model_version_str_for_sd1_sd2(args.v2, args.v_parameterization), text_encoder, vae, unet

    def load_tokenizer(self, args):
        tokenizer = train_util.load_tokenizer(args)
        return tokenizer

    def is_text_encoder_outputs_cached(self, args):
        return False

    def is_train_text_encoder(self, args):
        return not args.network_train_unet_only and not self.is_text_encoder_outputs_cached(args)

    def cache_text_encoder_outputs_if_needed(
        self, args, accelerator, unet, vae, tokenizers, text_encoders, data_loader, weight_dtype
    ):
        for t_enc in text_encoders:
            t_enc.to(accelerator.device, dtype=weight_dtype)

    def get_text_cond(self, args, accelerator, batch, tokenizers, text_encoders, weight_dtype):
        input_ids = batch["input_ids"].to(accelerator.device)
        encoder_hidden_states = train_util.get_hidden_states(args, input_ids, tokenizers[0], text_encoders[0], weight_dtype)
        return encoder_hidden_states

    def call_unet(self, args, accelerator, unet, noisy_latents, timesteps, text_conds, batch, weight_dtype):
        noise_pred = unet(noisy_latents, timesteps, text_conds).sample
        return noise_pred

    def all_reduce_network(self, accelerator, network):
        for param in network.parameters():
            if param.grad is not None:
                param.grad = accelerator.reduce(param.grad, reduction="mean")

    def sample_images(self, accelerator, args, epoch, global_step, device, vae, tokenizer, text_encoder, unet):
        train_util.sample_images(accelerator, args, epoch, global_step, device, vae, tokenizer, text_encoder, unet)

<<<<<<< HEAD
    def process_batch(self, batch, is_train, tokenizers, text_encoders, unet, vae, noise_scheduler, vae_dtype, weight_dtype, accelerator, args, train_text_encoder=True, timesteps_list=None):
        total_loss = 0.0
        
=======
    def process_val_batch(self, batch, tokenizers, text_encoders, unet, vae, noise_scheduler, vae_dtype, weight_dtype, accelerator, args, train_text_encoder=True):

        total_loss = 0.0
        timesteps_list = [10, 350, 500, 650, 990]    
>>>>>>> dece2c38
        with torch.no_grad():
            if "latents" in batch and batch["latents"] is not None:
                latents = batch["latents"].to(accelerator.device)
            else:
                # latentに変換
                latents = vae.encode(batch["images"].to(accelerator.device, dtype=vae_dtype)).latent_dist.sample()

                # NaNが含まれていれば警告を表示し0に置き換える
                if torch.any(torch.isnan(latents)):
                    accelerator.print("NaN found in latents, replacing with zeros")
                    latents = torch.where(torch.isnan(latents), torch.zeros_like(latents), latents)
            latents = latents * self.vae_scale_factor
        b_size = latents.shape[0]

<<<<<<< HEAD
        with torch.set_grad_enabled(is_train and train_text_encoder), accelerator.autocast():
=======
        with torch.set_grad_enabled(False), accelerator.autocast():
>>>>>>> dece2c38
            # Get the text embedding for conditioning
            if args.weighted_captions:
                text_encoder_conds = get_weighted_text_embeddings(
                    tokenizers[0],
                    text_encoders[0],
                    batch["captions"],
                    accelerator.device,
                    args.max_token_length // 75 if args.max_token_length else 1,
                    clip_skip=args.clip_skip,
                )
            else:
                text_encoder_conds = self.get_text_cond(
                    args, accelerator, batch, tokenizers, text_encoders, weight_dtype
                )

        # Sample noise, sample a random timestep for each image, and add noise to the latents,
        # with noise offset and/or multires noise if specified
<<<<<<< HEAD
        noise, noisy_latents, timesteps = train_util.get_noise_noisy_latents_and_timesteps(
            args, noise_scheduler, latents
        )

        # Use input timesteps_list or use described timesteps above
        timesteps_list = timesteps_list or [timesteps]
        for timesteps in timesteps_list:
            # Predict the noise residual
            with torch.set_grad_enabled(is_train), accelerator.autocast():
                noise_pred = self.call_unet(
                    args, accelerator, unet, noisy_latents, timesteps, text_encoder_conds, batch, weight_dtype
                )

            if args.v_parameterization:
                # v-parameterization training
                target = noise_scheduler.get_velocity(latents, noise, timesteps)
            else:
                target = noise

            loss = torch.nn.functional.mse_loss(noise_pred.float(), target.float(), reduction="none")
            loss = loss.mean([1, 2, 3])

            loss_weights = batch["loss_weights"].to(accelerator.device)  # 各sampleごとのweight
            loss = loss * loss_weights

            if args.min_snr_gamma:
                loss = apply_snr_weight(loss, timesteps, noise_scheduler, args.min_snr_gamma)
            if args.scale_v_pred_loss_like_noise_pred:
                loss = scale_v_prediction_loss_like_noise_prediction(loss, timesteps, noise_scheduler)
            if args.v_pred_like_loss:
                loss = add_v_prediction_like_loss(loss, timesteps, noise_scheduler, args.v_pred_like_loss)
            if args.debiased_estimation_loss:
                loss = apply_debiased_estimation(loss, timesteps, noise_scheduler)

            total_loss += loss.mean()  # 平均なのでbatch_sizeで割る必要なし
=======
        
        for fixed_timesteps in timesteps_list:
            with torch.set_grad_enabled(False), accelerator.autocast():
                noise = torch.randn_like(latents, device=latents.device)
                b_size = latents.shape[0]
                timesteps = torch.full((b_size,), fixed_timesteps, dtype=torch.long, device=latents.device)
                noisy_latents = noise_scheduler.add_noise(latents, noise, timesteps)
                noise_pred = self.call_unet(
                    args, accelerator, unet, noisy_latents, timesteps, text_encoder_conds, batch, weight_dtype
                )
                if args.v_parameterization:
                    # v-parameterization training
                    target = noise_scheduler.get_velocity(latents, noise, timesteps)
                else:
                    target = noise

                loss = torch.nn.functional.mse_loss(noise_pred.float(), target.float(), reduction="none")
                loss = loss.mean([1, 2, 3])
                loss = apply_debiased_estimation(loss, timesteps, noise_scheduler)
                loss = loss.mean()  # 平均なのでbatch_sizeで割る必要なし
                total_loss += loss
>>>>>>> dece2c38

        average_loss = total_loss / len(timesteps_list)    
        return average_loss

    def train(self, args):
        session_id = random.randint(0, 2**32)
        training_started_at = time.time()
        train_util.verify_training_args(args)
        train_util.prepare_dataset_args(args, True)
        deepspeed_utils.prepare_deepspeed_args(args)
        setup_logging(args, reset=True)

        cache_latents = args.cache_latents
        use_dreambooth_method = args.in_json is None
        use_user_config = args.dataset_config is not None

        if args.seed is None:
            args.seed = random.randint(0, 2**32)
        set_seed(args.seed)

        # tokenizerは単体またはリスト、tokenizersは必ずリスト：既存のコードとの互換性のため
        tokenizer = self.load_tokenizer(args)
        tokenizers = tokenizer if isinstance(tokenizer, list) else [tokenizer]

        # データセットを準備する
        if args.dataset_class is None:
            blueprint_generator = BlueprintGenerator(ConfigSanitizer(True, True, args.masked_loss, True))
            if use_user_config:
                logger.info(f"Loading dataset config from {args.dataset_config}")
                user_config = config_util.load_user_config(args.dataset_config)
                ignored = ["train_data_dir", "reg_data_dir", "in_json"]
                if any(getattr(args, attr) is not None for attr in ignored):
                    logger.warning(
                        "ignoring the following options because config file is found: {0} / 設定ファイルが利用されるため以下のオプションは無視されます: {0}".format(
                            ", ".join(ignored)
                        )
                    )
            else:
                if use_dreambooth_method:
                    logger.info("Using DreamBooth method.")
                    user_config = {
                        "datasets": [
                            {
                                "subsets": config_util.generate_dreambooth_subsets_config_by_subdirs(
                                    args.train_data_dir, args.reg_data_dir
                                )
                            }
                        ]
                    }
                else:
                    logger.info("Training with captions.")
                    user_config = {
                        "datasets": [
                            {
                                "subsets": [
                                    {
                                        "image_dir": args.train_data_dir,
                                        "metadata_file": args.in_json,
                                    }
                                ]
                            }
                        ]
                    }

            blueprint = blueprint_generator.generate(user_config, args, tokenizer=tokenizer)
            train_dataset_group, val_dataset_group = config_util.generate_dataset_group_by_blueprint(blueprint.dataset_group)
        else:
            # use arbitrary dataset class
            train_dataset_group = train_util.load_arbitrary_dataset(args, tokenizer)
            val_dataset_group = None # placeholder until validation dataset supported for arbitrary
<<<<<<< HEAD

=======
            
>>>>>>> dece2c38
        current_epoch = Value("i", 0)
        current_step = Value("i", 0)
        ds_for_collator = train_dataset_group if args.max_data_loader_n_workers == 0 else None
        collator = train_util.collator_class(current_epoch, current_step, ds_for_collator)

        if args.debug_dataset:
            train_util.debug_dataset(train_dataset_group)
            return
        if len(train_dataset_group) == 0:
            logger.error(
                "No data found. Please verify arguments (train_data_dir must be the parent of folders with images) / 画像がありません。引数指定を確認してください（train_data_dirには画像があるフォルダではなく、画像があるフォルダの親フォルダを指定する必要があります）"
            )
            return

        if cache_latents:
            assert (
                train_dataset_group.is_latent_cacheable()
            ), "when caching latents, either color_aug or random_crop cannot be used / latentをキャッシュするときはcolor_augとrandom_cropは使えません"
            if val_dataset_group is not None:
                assert (
                    val_dataset_group.is_latent_cacheable()
                ), "when caching validation latents, either color_aug or random_crop cannot be used / latentをキャッシュするときはcolor_augとrandom_cropは使えません"
              
        self.assert_extra_args(args, train_dataset_group)

        # acceleratorを準備する
        logger.info("preparing accelerator")
        accelerator = train_util.prepare_accelerator(args)
        is_main_process = accelerator.is_main_process

        # mixed precisionに対応した型を用意しておき適宜castする
        weight_dtype, save_dtype = train_util.prepare_dtype(args)
        vae_dtype = torch.float32 if args.no_half_vae else weight_dtype

        # モデルを読み込む
        model_version, text_encoder, vae, unet = self.load_target_model(args, weight_dtype, accelerator)

        # text_encoder is List[CLIPTextModel] or CLIPTextModel
        text_encoders = text_encoder if isinstance(text_encoder, list) else [text_encoder]

        # モデルに xformers とか memory efficient attention を組み込む
        train_util.replace_unet_modules(unet, args.mem_eff_attn, args.xformers, args.sdpa)
        if torch.__version__ >= "2.0.0":  # PyTorch 2.0.0 以上対応のxformersなら以下が使える
            vae.set_use_memory_efficient_attention_xformers(args.xformers)

        # 差分追加学習のためにモデルを読み込む
        sys.path.append(os.path.dirname(__file__))
        accelerator.print("import network module:", args.network_module)
        network_module = importlib.import_module(args.network_module)

        if args.base_weights is not None:
            # base_weights が指定されている場合は、指定された重みを読み込みマージする
            for i, weight_path in enumerate(args.base_weights):
                if args.base_weights_multiplier is None or len(args.base_weights_multiplier) <= i:
                    multiplier = 1.0
                else:
                    multiplier = args.base_weights_multiplier[i]

                accelerator.print(f"merging module: {weight_path} with multiplier {multiplier}")

                module, weights_sd = network_module.create_network_from_weights(
                    multiplier, weight_path, vae, text_encoder, unet, for_inference=True
                )
                module.merge_to(text_encoder, unet, weights_sd, weight_dtype, accelerator.device if args.lowram else "cpu")

            accelerator.print(f"all weights merged: {', '.join(args.base_weights)}")

        # 学習を準備する
        if cache_latents:
            vae.to(accelerator.device, dtype=vae_dtype)
            vae.requires_grad_(False)
            vae.eval()
            with torch.no_grad():
                train_dataset_group.cache_latents(vae, args.vae_batch_size, args.cache_latents_to_disk, accelerator.is_main_process)
                if val_dataset_group is not None:
                    print("Cache validation latents...")
<<<<<<< HEAD
                    val_dataset_group.cache_latents(vae, args.vae_batch_size, args.cache_latents_to_disk, accelerator.is_main_process)
=======
                    val_dataset_group.cache_latents(vae, args.vae_batch_size, args.cache_latents_to_disk, accelerator.is_main_process)                
>>>>>>> dece2c38
            vae.to("cpu")
            clean_memory_on_device(accelerator.device)

            accelerator.wait_for_everyone()

        # 必要ならテキストエンコーダーの出力をキャッシュする: Text Encoderはcpuまたはgpuへ移される
        # cache text encoder outputs if needed: Text Encoder is moved to cpu or gpu
        self.cache_text_encoder_outputs_if_needed(
            args, accelerator, unet, vae, tokenizers, text_encoders, train_dataset_group, weight_dtype
        )

        # prepare network
        net_kwargs = {}
        if args.network_args is not None:
            for net_arg in args.network_args:
                key, value = net_arg.split("=")
                net_kwargs[key] = value

        # if a new network is added in future, add if ~ then blocks for each network (;'∀')
        if args.dim_from_weights:
            network, _ = network_module.create_network_from_weights(1, args.network_weights, vae, text_encoder, unet, **net_kwargs)
        else:
            if "dropout" not in net_kwargs:
                # workaround for LyCORIS (;^ω^)
                net_kwargs["dropout"] = args.network_dropout

            network = network_module.create_network(
                1.0,
                args.network_dim,
                args.network_alpha,
                vae,
                text_encoder,
                unet,
                neuron_dropout=args.network_dropout,
                **net_kwargs,
            )
        if network is None:
            return
        network_has_multiplier = hasattr(network, "set_multiplier")

        if hasattr(network, "prepare_network"):
            network.prepare_network(args)
        if args.scale_weight_norms and not hasattr(network, "apply_max_norm_regularization"):
            logger.warning(
                "warning: scale_weight_norms is specified but the network does not support it / scale_weight_normsが指定されていますが、ネットワークが対応していません"
            )
            args.scale_weight_norms = False

        train_unet = not args.network_train_text_encoder_only
        train_text_encoder = self.is_train_text_encoder(args)
        network.apply_to(text_encoder, unet, train_text_encoder, train_unet)

        if args.network_weights is not None:
            info = network.load_weights(args.network_weights)
            accelerator.print(f"load network weights from {args.network_weights}: {info}")

        if args.gradient_checkpointing:
            unet.enable_gradient_checkpointing()
            for t_enc in text_encoders:
                t_enc.gradient_checkpointing_enable()
            del t_enc
            network.enable_gradient_checkpointing()  # may have no effect

        # 学習に必要なクラスを準備する
        accelerator.print("prepare optimizer, data loader etc.")

        # 後方互換性を確保するよ
        try:
            trainable_params = network.prepare_optimizer_params(args.text_encoder_lr, args.unet_lr, args.learning_rate)
        except TypeError:
            accelerator.print(
                "Deprecated: use prepare_optimizer_params(text_encoder_lr, unet_lr, learning_rate) instead of prepare_optimizer_params(text_encoder_lr, unet_lr)"
            )
            trainable_params = network.prepare_optimizer_params(args.text_encoder_lr, args.unet_lr)

        optimizer_name, optimizer_args, optimizer = train_util.get_optimizer(args, trainable_params)

        # dataloaderを準備する
        # DataLoaderのプロセス数：0 は persistent_workers が使えないので注意
        n_workers = min(args.max_data_loader_n_workers, os.cpu_count())  # cpu_count or max_data_loader_n_workers

        train_dataloader = torch.utils.data.DataLoader(
            train_dataset_group,
            batch_size=1,
            shuffle=True,
            collate_fn=collator,
            num_workers=n_workers,
            persistent_workers=args.persistent_data_loader_workers,
        )
        
        val_dataloader = torch.utils.data.DataLoader(
            val_dataset_group if val_dataset_group is not None else [],
            shuffle=False,
            batch_size=1,
            collate_fn=collator,
            num_workers=n_workers,
            persistent_workers=args.persistent_data_loader_workers,
        )
<<<<<<< HEAD

        val_dataloader = torch.utils.data.DataLoader(
            val_dataset_group if val_dataset_group is not None else [],
            shuffle=False,
            batch_size=1,
            collate_fn=collator,
            num_workers=n_workers,
            persistent_workers=args.persistent_data_loader_workers,
        )
=======
        cyclic_val_dataloader = itertools.cycle(val_dataloader)
>>>>>>> dece2c38

        # 学習ステップ数を計算する
        if args.max_train_epochs is not None:
            args.max_train_steps = args.max_train_epochs * math.ceil(
                len(train_dataloader) / accelerator.num_processes / args.gradient_accumulation_steps
            )
            accelerator.print(
                f"override steps. steps for {args.max_train_epochs} epochs is / 指定エポックまでのステップ数: {args.max_train_steps}"
            )

        # データセット側にも学習ステップを送信
        train_dataset_group.set_max_train_steps(args.max_train_steps)

        # lr schedulerを用意する
        lr_scheduler = train_util.get_scheduler_fix(args, optimizer, accelerator.num_processes)

        # 実験的機能：勾配も含めたfp16/bf16学習を行う　モデル全体をfp16/bf16にする
        if args.full_fp16:
            assert (
                args.mixed_precision == "fp16"
            ), "full_fp16 requires mixed precision='fp16' / full_fp16を使う場合はmixed_precision='fp16'を指定してください。"
            accelerator.print("enable full fp16 training.")
            network.to(weight_dtype)
        elif args.full_bf16:
            assert (
                args.mixed_precision == "bf16"
            ), "full_bf16 requires mixed precision='bf16' / full_bf16を使う場合はmixed_precision='bf16'を指定してください。"
            accelerator.print("enable full bf16 training.")
            network.to(weight_dtype)

        unet_weight_dtype = te_weight_dtype = weight_dtype
        # Experimental Feature: Put base model into fp8 to save vram
        if args.fp8_base:
            assert torch.__version__ >= "2.1.0", "fp8_base requires torch>=2.1.0 / fp8を使う場合はtorch>=2.1.0が必要です。"
            assert (
                args.mixed_precision != "no"
            ), "fp8_base requires mixed precision='fp16' or 'bf16' / fp8を使う場合はmixed_precision='fp16'または'bf16'が必要です。"
            accelerator.print("enable fp8 training.")
            unet_weight_dtype = torch.float8_e4m3fn
            te_weight_dtype = torch.float8_e4m3fn

        unet.requires_grad_(False)
        unet.to(dtype=unet_weight_dtype)
        for t_enc in text_encoders:
            t_enc.requires_grad_(False)

            # in case of cpu, dtype is already set to fp32 because cpu does not support fp8/fp16/bf16
            if t_enc.device.type != "cpu":
                t_enc.to(dtype=te_weight_dtype)
                # nn.Embedding not support FP8
                t_enc.text_model.embeddings.to(dtype=(weight_dtype if te_weight_dtype != weight_dtype else te_weight_dtype))

        # acceleratorがなんかよろしくやってくれるらしい / accelerator will do something good
        if args.deepspeed:
            ds_model = deepspeed_utils.prepare_deepspeed_model(
                args,
                unet=unet if train_unet else None,
                text_encoder1=text_encoders[0] if train_text_encoder else None,
                text_encoder2=text_encoders[1] if train_text_encoder and len(text_encoders) > 1 else None,
                network=network,
            )
            ds_model, optimizer, train_dataloader, lr_scheduler = accelerator.prepare(
                ds_model, optimizer, train_dataloader, lr_scheduler
            )
            training_model = ds_model
        else:
            if train_unet:
                unet = accelerator.prepare(unet)
            else:
                unet.to(accelerator.device, dtype=unet_weight_dtype)  # move to device because unet is not prepared by accelerator
            if train_text_encoder:
                if len(text_encoders) > 1:
                    text_encoder = text_encoders = [accelerator.prepare(t_enc) for t_enc in text_encoders]
                else:
                    text_encoder = accelerator.prepare(text_encoder)
                    text_encoders = [text_encoder]
            else:
                pass  # if text_encoder is not trained, no need to prepare. and device and dtype are already set

            network, optimizer, train_dataloader, lr_scheduler = accelerator.prepare(
                network, optimizer, train_dataloader, lr_scheduler
            )
            training_model = network

        if args.gradient_checkpointing:
            # according to TI example in Diffusers, train is required
            unet.train()
            for t_enc in text_encoders:
                t_enc.train()

                # set top parameter requires_grad = True for gradient checkpointing works
                if train_text_encoder:
                    t_enc.text_model.embeddings.requires_grad_(True)

        else:
            unet.eval()
            for t_enc in text_encoders:
                t_enc.eval()

        del t_enc

        accelerator.unwrap_model(network).prepare_grad_etc(text_encoder, unet)

        if not cache_latents:  # キャッシュしない場合はVAEを使うのでVAEを準備する
            vae.requires_grad_(False)
            vae.eval()
            vae.to(accelerator.device, dtype=vae_dtype)

        # 実験的機能：勾配も含めたfp16学習を行う　PyTorchにパッチを当ててfp16でのgrad scaleを有効にする
        if args.full_fp16:
            train_util.patch_accelerator_for_fp16_training(accelerator)

        # before resuming make hook for saving/loading to save/load the network weights only
        def save_model_hook(models, weights, output_dir):
            # pop weights of other models than network to save only network weights
            if accelerator.is_main_process:
                remove_indices = []
                for i, model in enumerate(models):
                    if not isinstance(model, type(accelerator.unwrap_model(network))):
                        remove_indices.append(i)
                for i in reversed(remove_indices):
                    weights.pop(i)
                # print(f"save model hook: {len(weights)} weights will be saved")

        def load_model_hook(models, input_dir):
            # remove models except network
            remove_indices = []
            for i, model in enumerate(models):
                if not isinstance(model, type(accelerator.unwrap_model(network))):
                    remove_indices.append(i)
            for i in reversed(remove_indices):
                models.pop(i)
            # print(f"load model hook: {len(models)} models will be loaded")

        accelerator.register_save_state_pre_hook(save_model_hook)
        accelerator.register_load_state_pre_hook(load_model_hook)

        # resumeする
        train_util.resume_from_local_or_hf_if_specified(accelerator, args)

        # epoch数を計算する
        num_update_steps_per_epoch = math.ceil(len(train_dataloader) / args.gradient_accumulation_steps)
        num_train_epochs = math.ceil(args.max_train_steps / num_update_steps_per_epoch)
        if (args.save_n_epoch_ratio is not None) and (args.save_n_epoch_ratio > 0):
            args.save_every_n_epochs = math.floor(num_train_epochs / args.save_n_epoch_ratio) or 1

        # 学習する
        # TODO: find a way to handle total batch size when there are multiple datasets
        total_batch_size = args.train_batch_size * accelerator.num_processes * args.gradient_accumulation_steps

        accelerator.print("running training / 学習開始")
        accelerator.print(f"  num train images * repeats / 学習画像の数×繰り返し回数: {train_dataset_group.num_train_images}")
        accelerator.print(f"  num reg images / 正則化画像の数: {train_dataset_group.num_reg_images}")
        accelerator.print(f"  num batches per epoch / 1epochのバッチ数: {len(train_dataloader)}")
        accelerator.print(f"  num epochs / epoch数: {num_train_epochs}")
        accelerator.print(
            f"  batch size per device / バッチサイズ: {', '.join([str(d.batch_size) for d in train_dataset_group.datasets])}"
        )
        # accelerator.print(f"  total train batch size (with parallel & distributed & accumulation) / 総バッチサイズ（並列学習、勾配合計含む）: {total_batch_size}")
        accelerator.print(f"  gradient accumulation steps / 勾配を合計するステップ数 = {args.gradient_accumulation_steps}")
        accelerator.print(f"  total optimization steps / 学習ステップ数: {args.max_train_steps}")

        # TODO refactor metadata creation and move to util
        metadata = {
            "ss_session_id": session_id,  # random integer indicating which group of epochs the model came from
            "ss_training_started_at": training_started_at,  # unix timestamp
            "ss_output_name": args.output_name,
            "ss_learning_rate": args.learning_rate,
            "ss_text_encoder_lr": args.text_encoder_lr,
            "ss_unet_lr": args.unet_lr,
            "ss_num_train_images": train_dataset_group.num_train_images,
            "ss_num_reg_images": train_dataset_group.num_reg_images,
            "ss_num_batches_per_epoch": len(train_dataloader),
            "ss_num_epochs": num_train_epochs,
            "ss_gradient_checkpointing": args.gradient_checkpointing,
            "ss_gradient_accumulation_steps": args.gradient_accumulation_steps,
            "ss_max_train_steps": args.max_train_steps,
            "ss_lr_warmup_steps": args.lr_warmup_steps,
            "ss_lr_scheduler": args.lr_scheduler,
            "ss_network_module": args.network_module,
            "ss_network_dim": args.network_dim,  # None means default because another network than LoRA may have another default dim
            "ss_network_alpha": args.network_alpha,  # some networks may not have alpha
            "ss_network_dropout": args.network_dropout,  # some networks may not have dropout
            "ss_mixed_precision": args.mixed_precision,
            "ss_full_fp16": bool(args.full_fp16),
            "ss_v2": bool(args.v2),
            "ss_base_model_version": model_version,
            "ss_clip_skip": args.clip_skip,
            "ss_max_token_length": args.max_token_length,
            "ss_cache_latents": bool(args.cache_latents),
            "ss_seed": args.seed,
            "ss_lowram": args.lowram,
            "ss_noise_offset": args.noise_offset,
            "ss_multires_noise_iterations": args.multires_noise_iterations,
            "ss_multires_noise_discount": args.multires_noise_discount,
            "ss_adaptive_noise_scale": args.adaptive_noise_scale,
            "ss_zero_terminal_snr": args.zero_terminal_snr,
            "ss_training_comment": args.training_comment,  # will not be updated after training
            "ss_sd_scripts_commit_hash": train_util.get_git_revision_hash(),
            "ss_optimizer": optimizer_name + (f"({optimizer_args})" if len(optimizer_args) > 0 else ""),
            "ss_max_grad_norm": args.max_grad_norm,
            "ss_caption_dropout_rate": args.caption_dropout_rate,
            "ss_caption_dropout_every_n_epochs": args.caption_dropout_every_n_epochs,
            "ss_caption_tag_dropout_rate": args.caption_tag_dropout_rate,
            "ss_face_crop_aug_range": args.face_crop_aug_range,
            "ss_prior_loss_weight": args.prior_loss_weight,
            "ss_min_snr_gamma": args.min_snr_gamma,
            "ss_scale_weight_norms": args.scale_weight_norms,
            "ss_ip_noise_gamma": args.ip_noise_gamma,
            "ss_debiased_estimation": bool(args.debiased_estimation_loss),
            "ss_noise_offset_random_strength": args.noise_offset_random_strength,
            "ss_ip_noise_gamma_random_strength": args.ip_noise_gamma_random_strength,
            "ss_loss_type": args.loss_type,
            "ss_huber_schedule": args.huber_schedule,
            "ss_huber_c": args.huber_c,
        }

        if use_user_config:
            # save metadata of multiple datasets
            # NOTE: pack "ss_datasets" value as json one time
            #   or should also pack nested collections as json?
            datasets_metadata = []
            tag_frequency = {}  # merge tag frequency for metadata editor
            dataset_dirs_info = {}  # merge subset dirs for metadata editor

            for dataset in train_dataset_group.datasets:
                is_dreambooth_dataset = isinstance(dataset, DreamBoothDataset)
                dataset_metadata = {
                    "is_dreambooth": is_dreambooth_dataset,
                    "batch_size_per_device": dataset.batch_size,
                    "num_train_images": dataset.num_train_images,  # includes repeating
                    "num_reg_images": dataset.num_reg_images,
                    "resolution": (dataset.width, dataset.height),
                    "enable_bucket": bool(dataset.enable_bucket),
                    "min_bucket_reso": dataset.min_bucket_reso,
                    "max_bucket_reso": dataset.max_bucket_reso,
                    "tag_frequency": dataset.tag_frequency,
                    "bucket_info": dataset.bucket_info,
                }

                subsets_metadata = []
                for subset in dataset.subsets:
                    subset_metadata = {
                        "img_count": subset.img_count,
                        "num_repeats": subset.num_repeats,
                        "color_aug": bool(subset.color_aug),
                        "flip_aug": bool(subset.flip_aug),
                        "random_crop": bool(subset.random_crop),
                        "shuffle_caption": bool(subset.shuffle_caption),
                        "keep_tokens": subset.keep_tokens,
                        "keep_tokens_separator": subset.keep_tokens_separator,
                        "secondary_separator": subset.secondary_separator,
                        "enable_wildcard": bool(subset.enable_wildcard),
                        "caption_prefix": subset.caption_prefix,
                        "caption_suffix": subset.caption_suffix,
                    }

                    image_dir_or_metadata_file = None
                    if subset.image_dir:
                        image_dir = os.path.basename(subset.image_dir)
                        subset_metadata["image_dir"] = image_dir
                        image_dir_or_metadata_file = image_dir

                    if is_dreambooth_dataset:
                        subset_metadata["class_tokens"] = subset.class_tokens
                        subset_metadata["is_reg"] = subset.is_reg
                        if subset.is_reg:
                            image_dir_or_metadata_file = None  # not merging reg dataset
                    else:
                        metadata_file = os.path.basename(subset.metadata_file)
                        subset_metadata["metadata_file"] = metadata_file
                        image_dir_or_metadata_file = metadata_file  # may overwrite

                    subsets_metadata.append(subset_metadata)

                    # merge dataset dir: not reg subset only
                    # TODO update additional-network extension to show detailed dataset config from metadata
                    if image_dir_or_metadata_file is not None:
                        # datasets may have a certain dir multiple times
                        v = image_dir_or_metadata_file
                        i = 2
                        while v in dataset_dirs_info:
                            v = image_dir_or_metadata_file + f" ({i})"
                            i += 1
                        image_dir_or_metadata_file = v

                        dataset_dirs_info[image_dir_or_metadata_file] = {
                            "n_repeats": subset.num_repeats,
                            "img_count": subset.img_count,
                        }

                dataset_metadata["subsets"] = subsets_metadata
                datasets_metadata.append(dataset_metadata)

                # merge tag frequency:
                for ds_dir_name, ds_freq_for_dir in dataset.tag_frequency.items():
                    # あるディレクトリが複数のdatasetで使用されている場合、一度だけ数える
                    # もともと繰り返し回数を指定しているので、キャプション内でのタグの出現回数と、それが学習で何度使われるかは一致しない
                    # なので、ここで複数datasetの回数を合算してもあまり意味はない
                    if ds_dir_name in tag_frequency:
                        continue
                    tag_frequency[ds_dir_name] = ds_freq_for_dir

            metadata["ss_datasets"] = json.dumps(datasets_metadata)
            metadata["ss_tag_frequency"] = json.dumps(tag_frequency)
            metadata["ss_dataset_dirs"] = json.dumps(dataset_dirs_info)
        else:
            # conserving backward compatibility when using train_dataset_dir and reg_dataset_dir
            assert (
                len(train_dataset_group.datasets) == 1
            ), f"There should be a single dataset but {len(train_dataset_group.datasets)} found. This seems to be a bug. / データセットは1個だけ存在するはずですが、実際には{len(train_dataset_group.datasets)}個でした。プログラムのバグかもしれません。"

            dataset = train_dataset_group.datasets[0]

            dataset_dirs_info = {}
            reg_dataset_dirs_info = {}
            if use_dreambooth_method:
                for subset in dataset.subsets:
                    info = reg_dataset_dirs_info if subset.is_reg else dataset_dirs_info
                    info[os.path.basename(subset.image_dir)] = {"n_repeats": subset.num_repeats, "img_count": subset.img_count}
            else:
                for subset in dataset.subsets:
                    dataset_dirs_info[os.path.basename(subset.metadata_file)] = {
                        "n_repeats": subset.num_repeats,
                        "img_count": subset.img_count,
                    }

            metadata.update(
                {
                    "ss_batch_size_per_device": args.train_batch_size,
                    "ss_total_batch_size": total_batch_size,
                    "ss_resolution": args.resolution,
                    "ss_color_aug": bool(args.color_aug),
                    "ss_flip_aug": bool(args.flip_aug),
                    "ss_random_crop": bool(args.random_crop),
                    "ss_shuffle_caption": bool(args.shuffle_caption),
                    "ss_enable_bucket": bool(dataset.enable_bucket),
                    "ss_bucket_no_upscale": bool(dataset.bucket_no_upscale),
                    "ss_min_bucket_reso": dataset.min_bucket_reso,
                    "ss_max_bucket_reso": dataset.max_bucket_reso,
                    "ss_keep_tokens": args.keep_tokens,
                    "ss_dataset_dirs": json.dumps(dataset_dirs_info),
                    "ss_reg_dataset_dirs": json.dumps(reg_dataset_dirs_info),
                    "ss_tag_frequency": json.dumps(dataset.tag_frequency),
                    "ss_bucket_info": json.dumps(dataset.bucket_info),
                }
            )

        # add extra args
        if args.network_args:
            metadata["ss_network_args"] = json.dumps(net_kwargs)

        # model name and hash
        if args.pretrained_model_name_or_path is not None:
            sd_model_name = args.pretrained_model_name_or_path
            if os.path.exists(sd_model_name):
                metadata["ss_sd_model_hash"] = train_util.model_hash(sd_model_name)
                metadata["ss_new_sd_model_hash"] = train_util.calculate_sha256(sd_model_name)
                sd_model_name = os.path.basename(sd_model_name)
            metadata["ss_sd_model_name"] = sd_model_name

        if args.vae is not None:
            vae_name = args.vae
            if os.path.exists(vae_name):
                metadata["ss_vae_hash"] = train_util.model_hash(vae_name)
                metadata["ss_new_vae_hash"] = train_util.calculate_sha256(vae_name)
                vae_name = os.path.basename(vae_name)
            metadata["ss_vae_name"] = vae_name

        metadata = {k: str(v) for k, v in metadata.items()}

        # make minimum metadata for filtering
        minimum_metadata = {}
        for key in train_util.SS_METADATA_MINIMUM_KEYS:
            if key in metadata:
                minimum_metadata[key] = metadata[key]

        progress_bar = tqdm(range(args.max_train_steps), smoothing=0, disable=not accelerator.is_local_main_process, desc="steps")
        global_step = 0

        noise_scheduler = DDPMScheduler(
            beta_start=0.00085, beta_end=0.012, beta_schedule="scaled_linear", num_train_timesteps=1000, clip_sample=False
        )
        prepare_scheduler_for_custom_training(noise_scheduler, accelerator.device)
        if args.zero_terminal_snr:
            custom_train_functions.fix_noise_scheduler_betas_for_zero_terminal_snr(noise_scheduler)

        if accelerator.is_main_process:
            init_kwargs = {}
            if args.wandb_run_name:
                init_kwargs["wandb"] = {"name": args.wandb_run_name}
            if args.log_tracker_config is not None:
                init_kwargs = toml.load(args.log_tracker_config)
            accelerator.init_trackers(
                "network_train" if args.log_tracker_name is None else args.log_tracker_name, init_kwargs=init_kwargs
            )

        loss_recorder = train_util.LossRecorder()
        val_loss_recorder = train_util.LossRecorder()
<<<<<<< HEAD
=======
        
>>>>>>> dece2c38
        del train_dataset_group

        # callback for step start
        if hasattr(accelerator.unwrap_model(network), "on_step_start"):
            on_step_start = accelerator.unwrap_model(network).on_step_start
        else:
            on_step_start = lambda *args, **kwargs: None

        # function for saving/removing
        def save_model(ckpt_name, unwrapped_nw, steps, epoch_no, force_sync_upload=False):
            os.makedirs(args.output_dir, exist_ok=True)
            ckpt_file = os.path.join(args.output_dir, ckpt_name)

            accelerator.print(f"\nsaving checkpoint: {ckpt_file}")
            metadata["ss_training_finished_at"] = str(time.time())
            metadata["ss_steps"] = str(steps)
            metadata["ss_epoch"] = str(epoch_no)

            metadata_to_save = minimum_metadata if args.no_metadata else metadata
            sai_metadata = train_util.get_sai_model_spec(None, args, self.is_sdxl, True, False)
            metadata_to_save.update(sai_metadata)

            unwrapped_nw.save_weights(ckpt_file, save_dtype, metadata_to_save)
            if args.huggingface_repo_id is not None:
                huggingface_util.upload(args, ckpt_file, "/" + ckpt_name, force_sync_upload=force_sync_upload)

        def remove_model(old_ckpt_name):
            old_ckpt_file = os.path.join(args.output_dir, old_ckpt_name)
            if os.path.exists(old_ckpt_file):
                accelerator.print(f"removing old checkpoint: {old_ckpt_file}")
                os.remove(old_ckpt_file)

        # For --sample_at_first
        self.sample_images(accelerator, args, 0, global_step, accelerator.device, vae, tokenizer, text_encoder, unet)

        # training loop
        for epoch in range(num_train_epochs):
            accelerator.print(f"\nepoch {epoch+1}/{num_train_epochs}")
            current_epoch.value = epoch + 1

            metadata["ss_epoch"] = str(epoch + 1)

            accelerator.unwrap_model(network).on_epoch_start(text_encoder, unet)

            # TRAINING

            for step, batch in enumerate(train_dataloader):
                current_step.value = global_step
                with accelerator.accumulate(training_model):
                    on_step_start(text_encoder, unet)
<<<<<<< HEAD
                    is_train = True
                    loss = self.process_batch(batch, is_train, tokenizers, text_encoders, unet, vae, noise_scheduler, vae_dtype, weight_dtype, accelerator, args, train_text_encoder=train_text_encoder)
=======
                    if "latents" in batch and batch["latents"] is not None:
                        latents = batch["latents"].to(accelerator.device).to(dtype=weight_dtype)
                    else:
                        with torch.no_grad():
                            # latentに変換
                            latents = vae.encode(batch["images"].to(dtype=vae_dtype)).latent_dist.sample().to(dtype=weight_dtype)

                            # NaNが含まれていれば警告を表示し0に置き換える
                            if torch.any(torch.isnan(latents)):
                                accelerator.print("NaN found in latents, replacing with zeros")
                                latents = torch.nan_to_num(latents, 0, out=latents)
                    latents = latents * self.vae_scale_factor

                    # get multiplier for each sample
                    if network_has_multiplier:
                        multipliers = batch["network_multipliers"]
                        # if all multipliers are same, use single multiplier
                        if torch.all(multipliers == multipliers[0]):
                            multipliers = multipliers[0].item()
                        else:
                            raise NotImplementedError("multipliers for each sample is not supported yet")
                        # print(f"set multiplier: {multipliers}")
                        accelerator.unwrap_model(network).set_multiplier(multipliers)

                    with torch.set_grad_enabled(train_text_encoder), accelerator.autocast():
                        # Get the text embedding for conditioning
                        if args.weighted_captions:
                            text_encoder_conds = get_weighted_text_embeddings(
                                tokenizer,
                                text_encoder,
                                batch["captions"],
                                accelerator.device,
                                args.max_token_length // 75 if args.max_token_length else 1,
                                clip_skip=args.clip_skip,
                            )
                        else:
                            text_encoder_conds = self.get_text_cond(
                                args, accelerator, batch, tokenizers, text_encoders, weight_dtype
                            )

                    # Sample noise, sample a random timestep for each image, and add noise to the latents,
                    # with noise offset and/or multires noise if specified
                    noise, noisy_latents, timesteps, huber_c = train_util.get_noise_noisy_latents_and_timesteps(
                        args, noise_scheduler, latents
                    )

                    # ensure the hidden state will require grad
                    if args.gradient_checkpointing:
                        for x in noisy_latents:
                            x.requires_grad_(True)
                        for t in text_encoder_conds:
                            t.requires_grad_(True)

                    # Predict the noise residual
                    with accelerator.autocast():
                        noise_pred = self.call_unet(
                            args,
                            accelerator,
                            unet,
                            noisy_latents.requires_grad_(train_unet),
                            timesteps,
                            text_encoder_conds,
                            batch,
                            weight_dtype,
                        )

                    if args.v_parameterization:
                        # v-parameterization training
                        target = noise_scheduler.get_velocity(latents, noise, timesteps)
                    else:
                        target = noise

                    loss = train_util.conditional_loss(
                        noise_pred.float(), target.float(), reduction="none", loss_type=args.loss_type, huber_c=huber_c
                    )
                    if args.masked_loss:
                        loss = apply_masked_loss(loss, batch)
                    loss = loss.mean([1, 2, 3])

                    loss_weights = batch["loss_weights"]  # 各sampleごとのweight
                    loss = loss * loss_weights

                    if args.min_snr_gamma:
                        loss = apply_snr_weight(loss, timesteps, noise_scheduler, args.min_snr_gamma, args.v_parameterization)
                    if args.scale_v_pred_loss_like_noise_pred:
                        loss = scale_v_prediction_loss_like_noise_prediction(loss, timesteps, noise_scheduler)
                    if args.v_pred_like_loss:
                        loss = add_v_prediction_like_loss(loss, timesteps, noise_scheduler, args.v_pred_like_loss)
                    if args.debiased_estimation_loss:
                        loss = apply_debiased_estimation(loss, timesteps, noise_scheduler)

                    loss = loss.mean()  # 平均なのでbatch_sizeで割る必要なし
                    
>>>>>>> dece2c38
                    accelerator.backward(loss)
                    if accelerator.sync_gradients:
                        self.all_reduce_network(accelerator, network)  # sync DDP grad manually
                        if args.max_grad_norm != 0.0:
                            params_to_clip = accelerator.unwrap_model(network).get_trainable_params()
                            accelerator.clip_grad_norm_(params_to_clip, args.max_grad_norm)

                    optimizer.step()
                    lr_scheduler.step()
                    optimizer.zero_grad(set_to_none=True)

                if args.scale_weight_norms:
                    keys_scaled, mean_norm, maximum_norm = accelerator.unwrap_model(network).apply_max_norm_regularization(
                        args.scale_weight_norms, accelerator.device
                    )
                    max_mean_logs = {"Keys Scaled": keys_scaled, "Average key norm": mean_norm}
                else:
                    keys_scaled, mean_norm, maximum_norm = None, None, None

                # Checks if the accelerator has performed an optimization step behind the scenes
                if accelerator.sync_gradients:
                    progress_bar.update(1)
                    global_step += 1

                    self.sample_images(accelerator, args, None, global_step, accelerator.device, vae, tokenizer, text_encoder, unet)

                    # 指定ステップごとにモデルを保存
                    if args.save_every_n_steps is not None and global_step % args.save_every_n_steps == 0:
                        accelerator.wait_for_everyone()
                        if accelerator.is_main_process:
                            ckpt_name = train_util.get_step_ckpt_name(args, "." + args.save_model_as, global_step)
                            save_model(ckpt_name, accelerator.unwrap_model(network), global_step, epoch)

                            if args.save_state:
                                train_util.save_and_remove_state_stepwise(args, accelerator, global_step)

                            remove_step_no = train_util.get_remove_step_no(args, global_step)
                            if remove_step_no is not None:
                                remove_ckpt_name = train_util.get_step_ckpt_name(args, "." + args.save_model_as, remove_step_no)
                                remove_model(remove_ckpt_name)

                current_loss = loss.detach().item()
                loss_recorder.add(epoch=epoch, step=step, loss=current_loss)
                avr_loss: float = loss_recorder.moving_average
                logs = {"avr_loss": avr_loss}  # , "lr": lr_scheduler.get_last_lr()[0]}
                progress_bar.set_postfix(**logs)

                if args.scale_weight_norms:
                    progress_bar.set_postfix(**{**max_mean_logs, **logs})

                if args.logging_dir is not None:
                    logs = self.generate_step_logs(args, current_loss, avr_loss, lr_scheduler, keys_scaled, mean_norm, maximum_norm)
                    accelerator.log(logs, step=global_step)
<<<<<<< HEAD
                    
                if global_step % 25 == 0:                
                    if len(val_dataloader) > 0:
                        print("Validating バリデーション処理...")

                        with torch.no_grad():
                            val_dataloader_iter = iter(val_dataloader)
                            batch = next(val_dataloader_iter)
                            is_train = False
                            loss = self.process_batch(batch, is_train, tokenizers, text_encoders, unet, vae, noise_scheduler, vae_dtype, weight_dtype, accelerator, args, timesteps_list=[10, 350, 500, 650, 990])

                            current_loss = loss.detach().item()
                            val_loss_recorder.add(epoch=epoch, step=global_step, loss=current_loss)

                            if args.logging_dir is not None:
                                avr_loss: float = val_loss_recorder.moving_average
                                logs = {"loss/validation_current": current_loss}
                                accelerator.log(logs, step=global_step)
                                
=======
                
                if len(val_dataloader) > 0:
                    if  (args.validation_every_n_step is not None and global_step % args.validation_every_n_step == 0) or (args.validation_every_n_step is None and step == len(train_dataloader) - 1) or global_step >= args.max_train_steps:
                        accelerator.print("Validating バリデーション処理...")
                        total_loss = 0.0
                        with torch.no_grad():
                            validation_steps = min(args.max_validation_steps, len(val_dataloader)) if args.max_validation_steps is not None else len(val_dataloader)
                            for val_step in tqdm(range(validation_steps), desc='Validation Steps'):
                                batch = next(cyclic_val_dataloader)
                                loss = self.process_val_batch(batch, tokenizers, text_encoders, unet, vae, noise_scheduler, vae_dtype, weight_dtype, accelerator, args)
                                total_loss += loss.detach().item()
                            current_loss = total_loss / validation_steps
                            val_loss_recorder.add(epoch=0, step=global_step, loss=current_loss)   
        
                        if args.logging_dir is not None:
                            logs = {"loss/current_val_loss": current_loss}
                            accelerator.log(logs, step=global_step)                            
                            avr_loss: float = val_loss_recorder.moving_average
                            logs = {"loss/average_val_loss": avr_loss}
                            accelerator.log(logs, step=global_step)
                                        
>>>>>>> dece2c38
                if global_step >= args.max_train_steps:
                    break

            # VALIDATION

            if len(val_dataloader) > 0:
                print("Validating バリデーション処理...")

            with torch.no_grad():
                for val_step, batch in enumerate(val_dataloader):
                    is_train = False
                    loss = self.process_batch(batch, is_train, tokenizers, text_encoders, unet, vae, noise_scheduler, vae_dtype, weight_dtype, accelerator, args, timesteps_list=[10, 350, 500, 650, 990])

                    current_loss = loss.detach().item()
                    val_loss_recorder.add(epoch=epoch, step=val_step, loss=current_loss)

                    if args.logging_dir is not None:
                        avr_loss: float = val_loss_recorder.moving_average
                        logs = {"loss/validation_current": current_loss}
                        accelerator.log(logs, step=(len(val_dataloader) * epoch) + 1 + val_step)

                if len(val_dataloader) > 0:
                    if args.logging_dir is not None:
                        avr_loss: float = val_loss_recorder.moving_average
                        logs = {"loss/validation_average": avr_loss}
                        accelerator.log(logs, step=epoch + 1)


            if args.logging_dir is not None:
<<<<<<< HEAD
                logs = {"loss/epoch_average": loss_recorder.moving_average}
                accelerator.log(logs, step=epoch + 1)

            if len(val_dataloader) > 0:
                if args.logging_dir is not None:
                    avr_loss: float = val_loss_recorder.moving_average
                    logs = {"loss/validation_epoch_average": avr_loss}
                    accelerator.log(logs, step=epoch + 1)
                    
=======
                logs = {"loss/epoch_average": loss_recorder.moving_average}                
                accelerator.log(logs, step=epoch + 1)
                            
>>>>>>> dece2c38
            accelerator.wait_for_everyone()

            # 指定エポックごとにモデルを保存
            if args.save_every_n_epochs is not None:
                saving = (epoch + 1) % args.save_every_n_epochs == 0 and (epoch + 1) < num_train_epochs
                if is_main_process and saving:
                    ckpt_name = train_util.get_epoch_ckpt_name(args, "." + args.save_model_as, epoch + 1)
                    save_model(ckpt_name, accelerator.unwrap_model(network), global_step, epoch + 1)

                    remove_epoch_no = train_util.get_remove_epoch_no(args, epoch + 1)
                    if remove_epoch_no is not None:
                        remove_ckpt_name = train_util.get_epoch_ckpt_name(args, "." + args.save_model_as, remove_epoch_no)
                        remove_model(remove_ckpt_name)

                    if args.save_state:
                        train_util.save_and_remove_state_on_epoch_end(args, accelerator, epoch + 1)

            self.sample_images(accelerator, args, epoch + 1, global_step, accelerator.device, vae, tokenizer, text_encoder, unet)

            # end of epoch

        # metadata["ss_epoch"] = str(num_train_epochs)
        metadata["ss_training_finished_at"] = str(time.time())

        if is_main_process:
            network = accelerator.unwrap_model(network)

        accelerator.end_training()

        if is_main_process and (args.save_state or args.save_state_on_train_end):
            train_util.save_state_on_train_end(args, accelerator)

        if is_main_process:
            ckpt_name = train_util.get_last_ckpt_name(args, "." + args.save_model_as)
            save_model(ckpt_name, network, global_step, num_train_epochs, force_sync_upload=True)

            logger.info("model saved.")


def setup_parser() -> argparse.ArgumentParser:
    parser = argparse.ArgumentParser()

    add_logging_arguments(parser)
    train_util.add_sd_models_arguments(parser)
    train_util.add_dataset_arguments(parser, True, True, True)
    train_util.add_training_arguments(parser, True)
    train_util.add_masked_loss_arguments(parser)
    deepspeed_utils.add_deepspeed_arguments(parser)
    train_util.add_optimizer_arguments(parser)
    config_util.add_config_arguments(parser)
    custom_train_functions.add_custom_train_arguments(parser)

    parser.add_argument(
        "--no_metadata", action="store_true", help="do not save metadata in output model / メタデータを出力先モデルに保存しない"
    )
    parser.add_argument(
        "--save_model_as",
        type=str,
        default="safetensors",
        choices=[None, "ckpt", "pt", "safetensors"],
        help="format to save the model (default is .safetensors) / モデル保存時の形式（デフォルトはsafetensors）",
    )

    parser.add_argument("--unet_lr", type=float, default=None, help="learning rate for U-Net / U-Netの学習率")
    parser.add_argument("--text_encoder_lr", type=float, default=None, help="learning rate for Text Encoder / Text Encoderの学習率")

    parser.add_argument(
        "--network_weights", type=str, default=None, help="pretrained weights for network / 学習するネットワークの初期重み"
    )
    parser.add_argument(
        "--network_module", type=str, default=None, help="network module to train / 学習対象のネットワークのモジュール"
    )
    parser.add_argument(
        "--network_dim",
        type=int,
        default=None,
        help="network dimensions (depends on each network) / モジュールの次元数（ネットワークにより定義は異なります）",
    )
    parser.add_argument(
        "--network_alpha",
        type=float,
        default=1,
        help="alpha for LoRA weight scaling, default 1 (same as network_dim for same behavior as old version) / LoRaの重み調整のalpha値、デフォルト1（旧バージョンと同じ動作をするにはnetwork_dimと同じ値を指定）",
    )
    parser.add_argument(
        "--network_dropout",
        type=float,
        default=None,
        help="Drops neurons out of training every step (0 or None is default behavior (no dropout), 1 would drop all neurons) / 訓練時に毎ステップでニューロンをdropする（0またはNoneはdropoutなし、1は全ニューロンをdropout）",
    )
    parser.add_argument(
        "--network_args",
        type=str,
        default=None,
        nargs="*",
        help="additional arguments for network (key=value) / ネットワークへの追加の引数",
    )
    parser.add_argument(
        "--network_train_unet_only", action="store_true", help="only training U-Net part / U-Net関連部分のみ学習する"
    )
    parser.add_argument(
        "--network_train_text_encoder_only",
        action="store_true",
        help="only training Text Encoder part / Text Encoder関連部分のみ学習する",
    )
    parser.add_argument(
        "--training_comment",
        type=str,
        default=None,
        help="arbitrary comment string stored in metadata / メタデータに記録する任意のコメント文字列",
    )
    parser.add_argument(
        "--dim_from_weights",
        action="store_true",
        help="automatically determine dim (rank) from network_weights / dim (rank)をnetwork_weightsで指定した重みから自動で決定する",
    )
    parser.add_argument(
        "--scale_weight_norms",
        type=float,
        default=None,
        help="Scale the weight of each key pair to help prevent overtraing via exploding gradients. (1 is a good starting point) / 重みの値をスケーリングして勾配爆発を防ぐ（1が初期値としては適当）",
    )
    parser.add_argument(
        "--base_weights",
        type=str,
        default=None,
        nargs="*",
        help="network weights to merge into the model before training / 学習前にあらかじめモデルにマージするnetworkの重みファイル",
    )
    parser.add_argument(
        "--base_weights_multiplier",
        type=float,
        default=None,
        nargs="*",
        help="multiplier for network weights to merge into the model before training / 学習前にあらかじめモデルにマージするnetworkの重みの倍率",
    )
    parser.add_argument(
        "--no_half_vae",
        action="store_true",
        help="do not use fp16/bf16 VAE in mixed precision (use float VAE) / mixed precisionでも fp16/bf16 VAEを使わずfloat VAEを使う",
    )
    parser.add_argument(
        "--validation_seed",
        type=int,
        default=None,
        help="Validation seed"
    )
    parser.add_argument(
        "--validation_split",
        type=float,
        default=0.0,
        help="Split for validation images out of the training dataset"
<<<<<<< HEAD
    )

=======
    )    
    parser.add_argument(
        "--validation_every_n_step",
        type=int,
        default=None,
        help="Number of train steps for counting validation loss. By default, validation per train epoch is performed"
    )    
    parser.add_argument(
        "--max_validation_steps",
        type=int,
        default=None,
        help="Number of max validation steps for counting validation loss. By default, validation will run entire validation dataset"
    )    
>>>>>>> dece2c38
    return parser


if __name__ == "__main__":
    parser = setup_parser()

    args = parser.parse_args()
    train_util.verify_command_line_training_args(args)
    args = train_util.read_config_from_file(args, parser)

    trainer = NetworkTrainer()
    trainer.train(args)<|MERGE_RESOLUTION|>--- conflicted
+++ resolved
@@ -2,6 +2,8 @@
 import argparse
 import math
 import os
+import typing
+from typing import List, Optional, Union
 import sys
 import random
 import time
@@ -12,12 +14,14 @@
 from tqdm import tqdm
 
 import torch
+from torch.types import Number
 from library.device_utils import init_ipex, clean_memory_on_device
 
 init_ipex()
 
 from accelerate.utils import set_seed
-from diffusers import DDPMScheduler
+from diffusers import DDPMScheduler, AutoencoderKL
+from diffusers.models.modeling_outputs import AutoencoderKLOutput
 from library import deepspeed_utils, model_util
 
 import library.train_util as train_util
@@ -135,35 +139,22 @@
     def sample_images(self, accelerator, args, epoch, global_step, device, vae, tokenizer, text_encoder, unet):
         train_util.sample_images(accelerator, args, epoch, global_step, device, vae, tokenizer, text_encoder, unet)
 
-<<<<<<< HEAD
-    def process_batch(self, batch, is_train, tokenizers, text_encoders, unet, vae, noise_scheduler, vae_dtype, weight_dtype, accelerator, args, train_text_encoder=True, timesteps_list=None):
-        total_loss = 0.0
+    def process_batch(self, batch, tokenizers, text_encoders, unet, vae: AutoencoderKL, noise_scheduler, vae_dtype, weight_dtype, accelerator, args, is_train=True, train_text_encoder=True, train_unet=True, timesteps_list: Optional[List[Number]]=None):
         
-=======
-    def process_val_batch(self, batch, tokenizers, text_encoders, unet, vae, noise_scheduler, vae_dtype, weight_dtype, accelerator, args, train_text_encoder=True):
-
-        total_loss = 0.0
-        timesteps_list = [10, 350, 500, 650, 990]    
->>>>>>> dece2c38
         with torch.no_grad():
             if "latents" in batch and batch["latents"] is not None:
-                latents = batch["latents"].to(accelerator.device)
+                latents: torch.Tensor = typing.cast(torch.FloatTensor, batch["latents"].to(accelerator.device))
             else:
                 # latentに変換
-                latents = vae.encode(batch["images"].to(accelerator.device, dtype=vae_dtype)).latent_dist.sample()
+                latents: torch.Tensor = typing.cast(torch.FloatTensor, typing.cast(AutoencoderKLOutput, vae.encode(batch["images"].to(accelerator.device, dtype=vae_dtype))).latent_dist.sample())
 
                 # NaNが含まれていれば警告を表示し0に置き換える
                 if torch.any(torch.isnan(latents)):
                     accelerator.print("NaN found in latents, replacing with zeros")
-                    latents = torch.where(torch.isnan(latents), torch.zeros_like(latents), latents)
-            latents = latents * self.vae_scale_factor
-        b_size = latents.shape[0]
-
-<<<<<<< HEAD
+                    latents = typing.cast(torch.FloatTensor, torch.where(torch.isnan(latents), torch.zeros_like(latents), latents))
+            latents = typing.cast(torch.FloatTensor, latents * self.vae_scale_factor)
+
         with torch.set_grad_enabled(is_train and train_text_encoder), accelerator.autocast():
-=======
-        with torch.set_grad_enabled(False), accelerator.autocast():
->>>>>>> dece2c38
             # Get the text embedding for conditioning
             if args.weighted_captions:
                 text_encoder_conds = get_weighted_text_embeddings(
@@ -179,70 +170,58 @@
                     args, accelerator, batch, tokenizers, text_encoders, weight_dtype
                 )
 
-        # Sample noise, sample a random timestep for each image, and add noise to the latents,
-        # with noise offset and/or multires noise if specified
-<<<<<<< HEAD
-        noise, noisy_latents, timesteps = train_util.get_noise_noisy_latents_and_timesteps(
-            args, noise_scheduler, latents
-        )
+        batch_size = latents.shape[0]
+
+        # Sample noise, 
+        noise = train_util.make_noise(args, latents)
+
+        def pick_timesteps_list() -> torch.IntTensor:
+            if timesteps_list is None or timesteps_list == []:
+                return typing.cast(torch.IntTensor, train_util.make_random_timesteps(args, noise_scheduler, batch_size, latents.device).unsqueeze(1))
+            else:
+                return typing.cast(torch.IntTensor, torch.tensor(timesteps_list).unsqueeze(1).repeat(1, batch_size).to(latents.device))
+
+        choosen_timesteps_list = pick_timesteps_list()
+        total_loss = torch.zeros((batch_size, 1)).to(latents.device)
 
         # Use input timesteps_list or use described timesteps above
-        timesteps_list = timesteps_list or [timesteps]
-        for timesteps in timesteps_list:
+        for fixed_timestep in choosen_timesteps_list:
+            fixed_timestep = typing.cast(torch.IntTensor, fixed_timestep)
+
             # Predict the noise residual
-            with torch.set_grad_enabled(is_train), accelerator.autocast():
+            # and add noise to the latents
+            # with noise offset and/or multires noise if specified
+            noisy_latents = train_util.get_noisy_latents(args, noise, noise_scheduler, latents, fixed_timestep)
+
+            with torch.set_grad_enabled(is_train and train_unet), accelerator.autocast():
                 noise_pred = self.call_unet(
-                    args, accelerator, unet, noisy_latents, timesteps, text_encoder_conds, batch, weight_dtype
+                    args, accelerator, unet, noisy_latents.requires_grad_(train_unet), fixed_timestep, text_encoder_conds, batch, weight_dtype
                 )
 
             if args.v_parameterization:
                 # v-parameterization training
-                target = noise_scheduler.get_velocity(latents, noise, timesteps)
+                target = noise_scheduler.get_velocity(latents, noise, fixed_timestep)
             else:
                 target = noise
 
             loss = torch.nn.functional.mse_loss(noise_pred.float(), target.float(), reduction="none")
-            loss = loss.mean([1, 2, 3])
+            loss = loss.mean([1, 2, 3]) # 平均なのでbatch_sizeで割る必要なし
 
             loss_weights = batch["loss_weights"].to(accelerator.device)  # 各sampleごとのweight
             loss = loss * loss_weights
 
             if args.min_snr_gamma:
-                loss = apply_snr_weight(loss, timesteps, noise_scheduler, args.min_snr_gamma)
+                loss = apply_snr_weight(loss, fixed_timestep, noise_scheduler, args.min_snr_gamma)
             if args.scale_v_pred_loss_like_noise_pred:
-                loss = scale_v_prediction_loss_like_noise_prediction(loss, timesteps, noise_scheduler)
+                loss = scale_v_prediction_loss_like_noise_prediction(loss, fixed_timestep, noise_scheduler)
             if args.v_pred_like_loss:
-                loss = add_v_prediction_like_loss(loss, timesteps, noise_scheduler, args.v_pred_like_loss)
+                loss = add_v_prediction_like_loss(loss, fixed_timestep, noise_scheduler, args.v_pred_like_loss)
             if args.debiased_estimation_loss:
-                loss = apply_debiased_estimation(loss, timesteps, noise_scheduler)
-
-            total_loss += loss.mean()  # 平均なのでbatch_sizeで割る必要なし
-=======
-        
-        for fixed_timesteps in timesteps_list:
-            with torch.set_grad_enabled(False), accelerator.autocast():
-                noise = torch.randn_like(latents, device=latents.device)
-                b_size = latents.shape[0]
-                timesteps = torch.full((b_size,), fixed_timesteps, dtype=torch.long, device=latents.device)
-                noisy_latents = noise_scheduler.add_noise(latents, noise, timesteps)
-                noise_pred = self.call_unet(
-                    args, accelerator, unet, noisy_latents, timesteps, text_encoder_conds, batch, weight_dtype
-                )
-                if args.v_parameterization:
-                    # v-parameterization training
-                    target = noise_scheduler.get_velocity(latents, noise, timesteps)
-                else:
-                    target = noise
-
-                loss = torch.nn.functional.mse_loss(noise_pred.float(), target.float(), reduction="none")
-                loss = loss.mean([1, 2, 3])
-                loss = apply_debiased_estimation(loss, timesteps, noise_scheduler)
-                loss = loss.mean()  # 平均なのでbatch_sizeで割る必要なし
-                total_loss += loss
->>>>>>> dece2c38
-
-        average_loss = total_loss / len(timesteps_list)    
-        return average_loss
+                loss = apply_debiased_estimation(loss, fixed_timestep, noise_scheduler)
+
+            total_loss += loss 
+
+        return total_loss.mean()
 
     def train(self, args):
         session_id = random.randint(0, 2**32)
@@ -310,11 +289,7 @@
             # use arbitrary dataset class
             train_dataset_group = train_util.load_arbitrary_dataset(args, tokenizer)
             val_dataset_group = None # placeholder until validation dataset supported for arbitrary
-<<<<<<< HEAD
-
-=======
-            
->>>>>>> dece2c38
+
         current_epoch = Value("i", 0)
         current_step = Value("i", 0)
         ds_for_collator = train_dataset_group if args.max_data_loader_n_workers == 0 else None
@@ -391,11 +366,7 @@
                 train_dataset_group.cache_latents(vae, args.vae_batch_size, args.cache_latents_to_disk, accelerator.is_main_process)
                 if val_dataset_group is not None:
                     print("Cache validation latents...")
-<<<<<<< HEAD
                     val_dataset_group.cache_latents(vae, args.vae_batch_size, args.cache_latents_to_disk, accelerator.is_main_process)
-=======
-                    val_dataset_group.cache_latents(vae, args.vae_batch_size, args.cache_latents_to_disk, accelerator.is_main_process)                
->>>>>>> dece2c38
             vae.to("cpu")
             clean_memory_on_device(accelerator.device)
 
@@ -494,19 +465,6 @@
             num_workers=n_workers,
             persistent_workers=args.persistent_data_loader_workers,
         )
-<<<<<<< HEAD
-
-        val_dataloader = torch.utils.data.DataLoader(
-            val_dataset_group if val_dataset_group is not None else [],
-            shuffle=False,
-            batch_size=1,
-            collate_fn=collator,
-            num_workers=n_workers,
-            persistent_workers=args.persistent_data_loader_workers,
-        )
-=======
-        cyclic_val_dataloader = itertools.cycle(val_dataloader)
->>>>>>> dece2c38
 
         # 学習ステップ数を計算する
         if args.max_train_epochs is not None:
@@ -568,8 +526,8 @@
                 text_encoder2=text_encoders[1] if train_text_encoder and len(text_encoders) > 1 else None,
                 network=network,
             )
-            ds_model, optimizer, train_dataloader, lr_scheduler = accelerator.prepare(
-                ds_model, optimizer, train_dataloader, lr_scheduler
+            ds_model, optimizer, train_dataloader, val_dataloader, lr_scheduler = accelerator.prepare(
+                ds_model, optimizer, train_dataloader, val_dataloader, lr_scheduler
             )
             training_model = ds_model
         else:
@@ -586,8 +544,8 @@
             else:
                 pass  # if text_encoder is not trained, no need to prepare. and device and dtype are already set
 
-            network, optimizer, train_dataloader, lr_scheduler = accelerator.prepare(
-                network, optimizer, train_dataloader, lr_scheduler
+            network, optimizer, train_dataloader, val_dataloader, lr_scheduler = accelerator.prepare(
+                network, optimizer, train_dataloader, val_dataloader, lr_scheduler
             )
             training_model = network
 
@@ -906,10 +864,6 @@
 
         loss_recorder = train_util.LossRecorder()
         val_loss_recorder = train_util.LossRecorder()
-<<<<<<< HEAD
-=======
-        
->>>>>>> dece2c38
         del train_dataset_group
 
         # callback for step start
@@ -960,104 +914,7 @@
                 current_step.value = global_step
                 with accelerator.accumulate(training_model):
                     on_step_start(text_encoder, unet)
-<<<<<<< HEAD
-                    is_train = True
-                    loss = self.process_batch(batch, is_train, tokenizers, text_encoders, unet, vae, noise_scheduler, vae_dtype, weight_dtype, accelerator, args, train_text_encoder=train_text_encoder)
-=======
-                    if "latents" in batch and batch["latents"] is not None:
-                        latents = batch["latents"].to(accelerator.device).to(dtype=weight_dtype)
-                    else:
-                        with torch.no_grad():
-                            # latentに変換
-                            latents = vae.encode(batch["images"].to(dtype=vae_dtype)).latent_dist.sample().to(dtype=weight_dtype)
-
-                            # NaNが含まれていれば警告を表示し0に置き換える
-                            if torch.any(torch.isnan(latents)):
-                                accelerator.print("NaN found in latents, replacing with zeros")
-                                latents = torch.nan_to_num(latents, 0, out=latents)
-                    latents = latents * self.vae_scale_factor
-
-                    # get multiplier for each sample
-                    if network_has_multiplier:
-                        multipliers = batch["network_multipliers"]
-                        # if all multipliers are same, use single multiplier
-                        if torch.all(multipliers == multipliers[0]):
-                            multipliers = multipliers[0].item()
-                        else:
-                            raise NotImplementedError("multipliers for each sample is not supported yet")
-                        # print(f"set multiplier: {multipliers}")
-                        accelerator.unwrap_model(network).set_multiplier(multipliers)
-
-                    with torch.set_grad_enabled(train_text_encoder), accelerator.autocast():
-                        # Get the text embedding for conditioning
-                        if args.weighted_captions:
-                            text_encoder_conds = get_weighted_text_embeddings(
-                                tokenizer,
-                                text_encoder,
-                                batch["captions"],
-                                accelerator.device,
-                                args.max_token_length // 75 if args.max_token_length else 1,
-                                clip_skip=args.clip_skip,
-                            )
-                        else:
-                            text_encoder_conds = self.get_text_cond(
-                                args, accelerator, batch, tokenizers, text_encoders, weight_dtype
-                            )
-
-                    # Sample noise, sample a random timestep for each image, and add noise to the latents,
-                    # with noise offset and/or multires noise if specified
-                    noise, noisy_latents, timesteps, huber_c = train_util.get_noise_noisy_latents_and_timesteps(
-                        args, noise_scheduler, latents
-                    )
-
-                    # ensure the hidden state will require grad
-                    if args.gradient_checkpointing:
-                        for x in noisy_latents:
-                            x.requires_grad_(True)
-                        for t in text_encoder_conds:
-                            t.requires_grad_(True)
-
-                    # Predict the noise residual
-                    with accelerator.autocast():
-                        noise_pred = self.call_unet(
-                            args,
-                            accelerator,
-                            unet,
-                            noisy_latents.requires_grad_(train_unet),
-                            timesteps,
-                            text_encoder_conds,
-                            batch,
-                            weight_dtype,
-                        )
-
-                    if args.v_parameterization:
-                        # v-parameterization training
-                        target = noise_scheduler.get_velocity(latents, noise, timesteps)
-                    else:
-                        target = noise
-
-                    loss = train_util.conditional_loss(
-                        noise_pred.float(), target.float(), reduction="none", loss_type=args.loss_type, huber_c=huber_c
-                    )
-                    if args.masked_loss:
-                        loss = apply_masked_loss(loss, batch)
-                    loss = loss.mean([1, 2, 3])
-
-                    loss_weights = batch["loss_weights"]  # 各sampleごとのweight
-                    loss = loss * loss_weights
-
-                    if args.min_snr_gamma:
-                        loss = apply_snr_weight(loss, timesteps, noise_scheduler, args.min_snr_gamma, args.v_parameterization)
-                    if args.scale_v_pred_loss_like_noise_pred:
-                        loss = scale_v_prediction_loss_like_noise_prediction(loss, timesteps, noise_scheduler)
-                    if args.v_pred_like_loss:
-                        loss = add_v_prediction_like_loss(loss, timesteps, noise_scheduler, args.v_pred_like_loss)
-                    if args.debiased_estimation_loss:
-                        loss = apply_debiased_estimation(loss, timesteps, noise_scheduler)
-
-                    loss = loss.mean()  # 平均なのでbatch_sizeで割る必要なし
-                    
->>>>>>> dece2c38
+                    loss = self.process_batch(batch, tokenizers, text_encoders, unet, vae, noise_scheduler, vae_dtype, weight_dtype, accelerator, args, is_train=True, train_text_encoder=train_text_encoder, train_unet=train_unet)
                     accelerator.backward(loss)
                     if accelerator.sync_gradients:
                         self.all_reduce_network(accelerator, network)  # sync DDP grad manually
@@ -1111,40 +968,22 @@
                 if args.logging_dir is not None:
                     logs = self.generate_step_logs(args, current_loss, avr_loss, lr_scheduler, keys_scaled, mean_norm, maximum_norm)
                     accelerator.log(logs, step=global_step)
-<<<<<<< HEAD
-                    
-                if global_step % 25 == 0:                
-                    if len(val_dataloader) > 0:
-                        print("Validating バリデーション処理...")
-
-                        with torch.no_grad():
-                            val_dataloader_iter = iter(val_dataloader)
-                            batch = next(val_dataloader_iter)
-                            is_train = False
-                            loss = self.process_batch(batch, is_train, tokenizers, text_encoders, unet, vae, noise_scheduler, vae_dtype, weight_dtype, accelerator, args, timesteps_list=[10, 350, 500, 650, 990])
-
-                            current_loss = loss.detach().item()
-                            val_loss_recorder.add(epoch=epoch, step=global_step, loss=current_loss)
-
-                            if args.logging_dir is not None:
-                                avr_loss: float = val_loss_recorder.moving_average
-                                logs = {"loss/validation_current": current_loss}
-                                accelerator.log(logs, step=global_step)
-                                
-=======
                 
                 if len(val_dataloader) > 0:
                     if  (args.validation_every_n_step is not None and global_step % args.validation_every_n_step == 0) or (args.validation_every_n_step is None and step == len(train_dataloader) - 1) or global_step >= args.max_train_steps:
                         accelerator.print("Validating バリデーション処理...")
                         total_loss = 0.0
-                        with torch.no_grad():
-                            validation_steps = min(args.max_validation_steps, len(val_dataloader)) if args.max_validation_steps is not None else len(val_dataloader)
-                            for val_step in tqdm(range(validation_steps), desc='Validation Steps'):
-                                batch = next(cyclic_val_dataloader)
-                                loss = self.process_val_batch(batch, tokenizers, text_encoders, unet, vae, noise_scheduler, vae_dtype, weight_dtype, accelerator, args)
-                                total_loss += loss.detach().item()
-                            current_loss = total_loss / validation_steps
-                            val_loss_recorder.add(epoch=0, step=global_step, loss=current_loss)   
+                        validation_steps = min(args.max_validation_steps, len(val_dataloader)) if args.max_validation_steps is not None else len(val_dataloader)
+                        # batch = next(val_dataloader)
+                        for val_step, batch in tqdm(enumerate(val_dataloader), desc='Validation Steps'):
+                            if val_step >= validation_steps:
+                                break
+
+                            loss = self.process_batch(batch,  tokenizers, text_encoders, unet, vae, noise_scheduler, vae_dtype, weight_dtype, accelerator, args, is_train=False, timesteps_list=[10, 350, 500, 650, 990])
+                            
+                            total_loss += loss.detach().item()
+                        current_loss = total_loss / validation_steps
+                        val_loss_recorder.add(epoch=0, step=global_step, loss=current_loss)   
         
                         if args.logging_dir is not None:
                             logs = {"loss/current_val_loss": current_loss}
@@ -1153,7 +992,6 @@
                             logs = {"loss/average_val_loss": avr_loss}
                             accelerator.log(logs, step=global_step)
                                         
->>>>>>> dece2c38
                 if global_step >= args.max_train_steps:
                     break
 
@@ -1162,28 +1000,25 @@
             if len(val_dataloader) > 0:
                 print("Validating バリデーション処理...")
 
-            with torch.no_grad():
-                for val_step, batch in enumerate(val_dataloader):
-                    is_train = False
-                    loss = self.process_batch(batch, is_train, tokenizers, text_encoders, unet, vae, noise_scheduler, vae_dtype, weight_dtype, accelerator, args, timesteps_list=[10, 350, 500, 650, 990])
-
-                    current_loss = loss.detach().item()
-                    val_loss_recorder.add(epoch=epoch, step=val_step, loss=current_loss)
-
-                    if args.logging_dir is not None:
-                        avr_loss: float = val_loss_recorder.moving_average
-                        logs = {"loss/validation_current": current_loss}
-                        accelerator.log(logs, step=(len(val_dataloader) * epoch) + 1 + val_step)
-
-                if len(val_dataloader) > 0:
-                    if args.logging_dir is not None:
-                        avr_loss: float = val_loss_recorder.moving_average
-                        logs = {"loss/validation_average": avr_loss}
-                        accelerator.log(logs, step=epoch + 1)
+            for val_step, batch in enumerate(val_dataloader):
+                loss = self.process_batch(batch, tokenizers, text_encoders, unet, vae, noise_scheduler, vae_dtype, weight_dtype, accelerator, args, is_train=False, timesteps_list=[10, 350, 500, 650, 990])
+
+                current_loss = loss.detach().item()
+                val_loss_recorder.add(epoch=epoch, step=val_step, loss=current_loss)
+
+                if args.logging_dir is not None:
+                    avr_loss: float = val_loss_recorder.moving_average
+                    logs = {"loss/validation_current": current_loss}
+                    accelerator.log(logs, step=(len(val_dataloader) * epoch) + 1 + val_step)
+
+            if len(val_dataloader) > 0:
+                if args.logging_dir is not None:
+                    avr_loss: float = val_loss_recorder.moving_average
+                    logs = {"loss/validation_average": avr_loss}
+                    accelerator.log(logs, step=epoch + 1)
 
 
             if args.logging_dir is not None:
-<<<<<<< HEAD
                 logs = {"loss/epoch_average": loss_recorder.moving_average}
                 accelerator.log(logs, step=epoch + 1)
 
@@ -1193,11 +1028,6 @@
                     logs = {"loss/validation_epoch_average": avr_loss}
                     accelerator.log(logs, step=epoch + 1)
                     
-=======
-                logs = {"loss/epoch_average": loss_recorder.moving_average}                
-                accelerator.log(logs, step=epoch + 1)
-                            
->>>>>>> dece2c38
             accelerator.wait_for_everyone()
 
             # 指定エポックごとにモデルを保存
@@ -1350,10 +1180,6 @@
         type=float,
         default=0.0,
         help="Split for validation images out of the training dataset"
-<<<<<<< HEAD
-    )
-
-=======
     )    
     parser.add_argument(
         "--validation_every_n_step",
@@ -1367,7 +1193,6 @@
         default=None,
         help="Number of max validation steps for counting validation loss. By default, validation will run entire validation dataset"
     )    
->>>>>>> dece2c38
     return parser
 
 
